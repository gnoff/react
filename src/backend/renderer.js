// @flow

import { gte } from 'semver';
import {
  ComponentFilterDisplayName,
  ComponentFilterElementType,
  ComponentFilterLocation,
  ElementTypeClass,
  ElementTypeContext,
  ElementTypeEventComponent,
  ElementTypeEventTarget,
  ElementTypeFunction,
  ElementTypeForwardRef,
  ElementTypeHostComponent,
  ElementTypeMemo,
  ElementTypeOtherOrUnknown,
  ElementTypeProfiler,
  ElementTypeRoot,
  ElementTypeSuspense,
} from 'src/types';
import {
  getDisplayName,
  getDefaultComponentFilters,
  getUID,
  utfEncodeString,
} from 'src/utils';
import { cleanForBridge, copyWithSet, setInObject } from './utils';
import {
  __DEBUG__,
  LOCAL_STORAGE_RELOAD_AND_PROFILE_KEY,
  TREE_OPERATION_ADD,
  TREE_OPERATION_REMOVE,
  TREE_OPERATION_REORDER_CHILDREN,
  TREE_OPERATION_UPDATE_TREE_BASE_DURATION,
} from '../constants';
import { inspectHooksOfFiber } from './ReactDebugHooks';

import type {
  CommitDataBackend,
  DevToolsHook,
  Fiber,
  PathFrame,
  PathMatch,
  ProfilingDataBackend,
  ProfilingDataForRootBackend,
  ReactRenderer,
  RendererInterface,
} from './types';
import type {
  InspectedElement,
  Owner,
} from 'src/devtools/views/Components/types';
import type { Interaction } from 'src/devtools/views/Profiler/types';
import type { ComponentFilter, ElementType } from 'src/types';

function getInternalReactConstants(version) {
  const ReactSymbols = {
    CONCURRENT_MODE_NUMBER: 0xeacf,
    CONCURRENT_MODE_SYMBOL_STRING: 'Symbol(react.concurrent_mode)',
    DEPRECATED_ASYNC_MODE_SYMBOL_STRING: 'Symbol(react.async_mode)',
    CONTEXT_CONSUMER_NUMBER: 0xeace,
    CONTEXT_CONSUMER_SYMBOL_STRING: 'Symbol(react.context)',
    CONTEXT_PROVIDER_NUMBER: 0xeacd,
    CONTEXT_PROVIDER_SYMBOL_STRING: 'Symbol(react.provider)',
    EVENT_COMPONENT_NUMBER: 0xead5,
    EVENT_COMPONENT_STRING: 'Symbol(react.event_component)',
    EVENT_TARGET_NUMBER: 0xead6,
    EVENT_TARGET_STRING: 'Symbol(react.event_target)',
    EVENT_TARGET_TOUCH_HIT_NUMBER: 0xead7,
    EVENT_TARGET_TOUCH_HIT_STRING: 'Symbol(react.event_target.touch_hit)',
    FORWARD_REF_NUMBER: 0xead0,
    FORWARD_REF_SYMBOL_STRING: 'Symbol(react.forward_ref)',
    MEMO_NUMBER: 0xead3,
    MEMO_SYMBOL_STRING: 'Symbol(react.memo)',
    PROFILER_NUMBER: 0xead2,
    PROFILER_SYMBOL_STRING: 'Symbol(react.profiler)',
    STRICT_MODE_NUMBER: 0xeacc,
    STRICT_MODE_SYMBOL_STRING: 'Symbol(react.strict_mode)',
    SUSPENSE_NUMBER: 0xead1,
    SUSPENSE_SYMBOL_STRING: 'Symbol(react.suspense)',
    DEPRECATED_PLACEHOLDER_SYMBOL_STRING: 'Symbol(react.placeholder)',
  };

  const ReactTypeOfSideEffect = {
    NoEffect: 0b00,
    PerformedWork: 0b01,
    Placement: 0b10,
  };

  // **********************************************************
  // The section below is copied from files in React repo.
  // Keep it in sync, and add version guards if it changes.
  //
  // Technically these priority levels are invalid for versions before 16.9,
  // but 16.9 is the first version to report priority level to DevTools,
  // so we can avoid checking for earlier versions and support pre-16.9 canary releases in the process.
  const ReactPriorityLevels = {
    ImmediatePriority: 99,
    UserBlockingPriority: 98,
    NormalPriority: 97,
    LowPriority: 96,
    IdlePriority: 95,
    NoPriority: 90,
  };

  let ReactTypeOfWork;

  // **********************************************************
  // The section below is copied from files in React repo.
  // Keep it in sync, and add version guards if it changes.
  if (gte(version, '16.6.0-beta.0')) {
    ReactTypeOfWork = {
      ClassComponent: 1,
      ContextConsumer: 9,
      ContextProvider: 10,
      CoroutineComponent: -1, // Removed
      CoroutineHandlerPhase: -1, // Removed
      DehydratedSuspenseComponent: 18, // Behind a flag
      EventComponent: 19, // Added in 16.9
      EventTarget: 20, // Added in 16.9
      ForwardRef: 11,
      Fragment: 7,
      FunctionComponent: 0,
      HostComponent: 5,
      HostPortal: 4,
      HostRoot: 3,
      HostText: 6,
      IncompleteClassComponent: 17,
      IndeterminateComponent: 2,
      LazyComponent: 16,
      MemoComponent: 14,
      Mode: 8,
      Profiler: 12,
      SimpleMemoComponent: 15,
      SuspenseComponent: 13,
      YieldComponent: -1, // Removed
    };
  } else if (gte(version, '16.4.3-alpha')) {
    ReactTypeOfWork = {
      ClassComponent: 2,
      ContextConsumer: 11,
      ContextProvider: 12,
      CoroutineComponent: -1, // Removed
      CoroutineHandlerPhase: -1, // Removed
      DehydratedSuspenseComponent: -1, // Doesn't exist yet
      EventComponent: -1, // Doesn't exist yet
      EventTarget: -1, // Doesn't exist yet
      ForwardRef: 13,
      Fragment: 9,
      FunctionComponent: 0,
      HostComponent: 7,
      HostPortal: 6,
      HostRoot: 5,
      HostText: 8,
      IncompleteClassComponent: -1, // Doesn't exist yet
      IndeterminateComponent: 4,
      LazyComponent: -1, // Doesn't exist yet
      MemoComponent: -1, // Doesn't exist yet
      Mode: 10,
      Profiler: 15,
      SimpleMemoComponent: -1, // Doesn't exist yet
      SuspenseComponent: 16,
      YieldComponent: -1, // Removed
    };
  } else {
    ReactTypeOfWork = {
      ClassComponent: 2,
      ContextConsumer: 12,
      ContextProvider: 13,
      CoroutineComponent: 7,
      CoroutineHandlerPhase: 8,
      DehydratedSuspenseComponent: -1, // Doesn't exist yet
      EventComponent: -1, // Doesn't exist yet
      EventTarget: -1, // Doesn't exist yet
      ForwardRef: 14,
      Fragment: 10,
      FunctionComponent: 1,
      HostComponent: 5,
      HostPortal: 4,
      HostRoot: 3,
      HostText: 6,
      IncompleteClassComponent: -1, // Doesn't exist yet
      IndeterminateComponent: 0,
      LazyComponent: -1, // Doesn't exist yet
      MemoComponent: -1, // Doesn't exist yet
      Mode: 11,
      Profiler: 15,
      SimpleMemoComponent: -1, // Doesn't exist yet
      SuspenseComponent: 16,
      YieldComponent: 9,
    };
  }
  // **********************************************************
  // End of copied code.
  // **********************************************************

  return {
    ReactPriorityLevels,
    ReactTypeOfWork,
    ReactSymbols,
    ReactTypeOfSideEffect,
  };
}

export function attach(
  hook: DevToolsHook,
  rendererID: number,
  renderer: ReactRenderer,
  global: Object
): RendererInterface {
  const {
    ReactPriorityLevels,
    ReactTypeOfWork,
    ReactSymbols,
    ReactTypeOfSideEffect,
  } = getInternalReactConstants(renderer.version);
  const { NoEffect, PerformedWork, Placement } = ReactTypeOfSideEffect;
  const {
    FunctionComponent,
    ClassComponent,
    ContextConsumer,
    DehydratedSuspenseComponent,
    EventComponent,
    EventTarget,
    Fragment,
    ForwardRef,
    HostRoot,
    HostPortal,
    HostComponent,
    HostText,
    IncompleteClassComponent,
    IndeterminateComponent,
    MemoComponent,
    SimpleMemoComponent,
    SuspenseComponent,
  } = ReactTypeOfWork;
  const {
    ImmediatePriority,
    UserBlockingPriority,
    NormalPriority,
    LowPriority,
    IdlePriority,
    NoPriority,
  } = ReactPriorityLevels;
  const {
    CONCURRENT_MODE_NUMBER,
    CONCURRENT_MODE_SYMBOL_STRING,
    DEPRECATED_ASYNC_MODE_SYMBOL_STRING,
    CONTEXT_CONSUMER_NUMBER,
    CONTEXT_CONSUMER_SYMBOL_STRING,
    CONTEXT_PROVIDER_NUMBER,
    CONTEXT_PROVIDER_SYMBOL_STRING,
    EVENT_TARGET_TOUCH_HIT_NUMBER,
    EVENT_TARGET_TOUCH_HIT_STRING,
    PROFILER_NUMBER,
    PROFILER_SYMBOL_STRING,
    STRICT_MODE_NUMBER,
    STRICT_MODE_SYMBOL_STRING,
    SUSPENSE_NUMBER,
    SUSPENSE_SYMBOL_STRING,
    DEPRECATED_PLACEHOLDER_SYMBOL_STRING,
  } = ReactSymbols;

  const {
    overrideHookState,
    overrideProps,
    setSuspenseHandler,
    scheduleUpdate,
  } = renderer;
  const supportsTogglingSuspense =
    typeof setSuspenseHandler === 'function' &&
    typeof scheduleUpdate === 'function';

  const debug = (name: string, fiber: Fiber, parentFiber: ?Fiber): void => {
    if (__DEBUG__) {
      const displayName = getDisplayNameForFiber(fiber) || 'null';
      const parentDisplayName =
        (parentFiber != null && getDisplayNameForFiber(parentFiber)) || 'null';
      // NOTE: calling getFiberID or getPrimaryFiber is unsafe here
      // because it will put them in the map. For now, we'll omit them.
      // TODO: better debugging story for this.
      console.log(
        `[renderer] %c${name} %c${displayName} %c${
          parentFiber ? parentDisplayName : ''
        }`,
        'color: red; font-weight: bold;',
        'color: blue;',
        'color: purple;'
      );
    }
  };

  // Configurable Components tree filters.
  const hideElementsWithDisplayNames: Set<RegExp> = new Set();
  const hideElementsWithPaths: Set<RegExp> = new Set();
  const hideElementsWithTypes: Set<ElementType> = new Set();

  function applyComponentFilters(componentFilters: Array<ComponentFilter>) {
    hideElementsWithTypes.clear();
    hideElementsWithDisplayNames.clear();
    hideElementsWithPaths.clear();

    componentFilters.forEach(componentFilter => {
      if (!componentFilter.isEnabled) {
        return;
      }

      switch (componentFilter.type) {
        case ComponentFilterDisplayName:
          if (componentFilter.isValid && componentFilter.value !== '') {
            hideElementsWithDisplayNames.add(
              new RegExp(componentFilter.value, 'i')
            );
          }
          break;
        case ComponentFilterElementType:
          hideElementsWithTypes.add(componentFilter.value);
          break;
        case ComponentFilterLocation:
          if (componentFilter.isValid && componentFilter.value !== '') {
            hideElementsWithPaths.add(new RegExp(componentFilter.value, 'i'));
          }
          break;
        default:
          console.warn(
            `Invalid component filter type "${componentFilter.type}"`
          );
          break;
      }
    });
  }

  // The renderer interface can't read saved component filters directly,
  // because they are stored in localStorage within the context of the extension.
  // Instead it relies on the extension to pass filters through.
  if (window.__REACT_DEVTOOLS_COMPONENT_FILTERS__ != null) {
    applyComponentFilters(window.__REACT_DEVTOOLS_COMPONENT_FILTERS__);
  } else {
    console.warn('⚛️ DevTools: Invalid component filters');

    // Fallback to assuming the default filters in this case.
    applyComponentFilters(getDefaultComponentFilters());
  }

  // If necessary, we can revisit optimizing this operation.
  // For example, we could add a new recursive unmount tree operation.
  // The unmount operations are already significantly smaller than mount opreations though.
  // This is something to keep in mind for later.
  function updateComponentFilters(componentFilters: Array<ComponentFilter>) {
    if (this._isProfiling) {
      // Re-mounting a tree while profiling is in progress might break a lot of assumptions.
      // If necessary, we could support this- but it doesn't seem like a necessary use case.
      throw Error('Cannot modify filter preferences while profiling');
    }

    // Recursively unmount all roots.
    hook.getFiberRoots(rendererID).forEach(root => {
      currentRootID = getFiberID(getPrimaryFiber(root.current));
      unmountFiberChildrenRecursively(root.current);
      recordUnmount(root.current, false);
      currentRootID = -1;
    });

    applyComponentFilters(componentFilters);

    // Reset psuedo counters so that new path selections will be persisted.
    rootDisplayNameCounter.clear();

    // Recursively re-mount all roots with new filter criteria applied.
    hook.getFiberRoots(rendererID).forEach(root => {
      currentRootID = getFiberID(getPrimaryFiber(root.current));
      setRootPseudoKey(currentRootID, root.current);
      mountFiberRecursively(root.current, null);
      flushPendingEvents(root);
      currentRootID = -1;
    });
  }

  // NOTICE Keep in sync with get*ForFiber methods
  function shouldFilterFiber(fiber: Fiber): boolean {
    const { _debugSource, tag, type } = fiber;

    switch (tag) {
      case DehydratedSuspenseComponent:
        // TODO: ideally we would show dehydrated Suspense immediately.
        // However, it has some special behavior (like disconnecting
        // an alternate and turning into real Suspense) which breaks DevTools.
        // For now, ignore it, and only show it once it gets hydrated.
        // https://github.com/bvaughn/react-devtools-experimental/issues/197
        return true;
      case EventComponent:
      case HostPortal:
      case HostText:
      case Fragment:
        return true;
      case HostRoot:
        // It is never valid to filter the root element.
        return false;
      default:
        const typeSymbol = getTypeSymbol(type);

        switch (typeSymbol) {
          case CONCURRENT_MODE_NUMBER:
          case CONCURRENT_MODE_SYMBOL_STRING:
          case DEPRECATED_ASYNC_MODE_SYMBOL_STRING:
          case STRICT_MODE_NUMBER:
          case STRICT_MODE_SYMBOL_STRING:
            return true;
          default:
            break;
        }
    }

    const elementType = getElementTypeForFiber(fiber);
    if (hideElementsWithTypes.has(elementType)) {
      return true;
    }

    if (hideElementsWithDisplayNames.size > 0) {
      const displayName = getDisplayNameForFiber(fiber);
      if (displayName != null) {
        for (let displayNameRegExp of hideElementsWithDisplayNames) {
          if (displayNameRegExp.test(displayName)) {
            return true;
          }
        }
      }
    }

    if (_debugSource != null && hideElementsWithPaths.size > 0) {
      const { fileName } = _debugSource;
      for (let pathRegExp of hideElementsWithPaths) {
        if (pathRegExp.test(fileName)) {
          return true;
        }
      }
    }

    return false;
  }

  function getTypeSymbol(type: any): Symbol | number {
    const symbolOrNumber =
      typeof type === 'object' && type !== null ? type.$$typeof : type;

    return typeof symbolOrNumber === 'symbol'
      ? symbolOrNumber.toString()
      : symbolOrNumber;
  }

  // NOTICE Keep in sync with shouldFilterFiber() and other get*ForFiber methods
  function getDisplayNameForFiber(fiber: Fiber): string | null {
    const { elementType, type, tag } = fiber;

    // This is to support lazy components with a Promise as the type.
    // see https://github.com/facebook/react/pull/13397
    let resolvedType = type;
    if (typeof type === 'object' && type !== null) {
      if (typeof type.then === 'function') {
        resolvedType = type._reactResult;
      }
    }

    let resolvedContext: any = null;

    switch (tag) {
      case ClassComponent:
      case IncompleteClassComponent:
        return getDisplayName(resolvedType);
      case FunctionComponent:
      case IndeterminateComponent:
        return getDisplayName(resolvedType);
      case EventComponent:
        return type.displayName || 'EventComponent';
      case EventTarget:
        switch (getTypeSymbol(elementType.type)) {
          case EVENT_TARGET_TOUCH_HIT_NUMBER:
          case EVENT_TARGET_TOUCH_HIT_STRING:
            return 'TouchHitTarget';
          default:
            return elementType.displayName || 'EventTarget';
        }
      case ForwardRef:
        return (
          resolvedType.displayName ||
          getDisplayName(resolvedType.render, 'Anonymous')
        );
      case HostRoot:
        return null;
      case HostComponent:
        return type;
      case HostPortal:
      case HostText:
      case Fragment:
        return null;
      case MemoComponent:
      case SimpleMemoComponent:
        if (elementType.displayName) {
          return elementType.displayName;
        } else {
          return getDisplayName(type, 'Anonymous');
        }
      default:
        const typeSymbol = getTypeSymbol(type);

        switch (typeSymbol) {
          case CONCURRENT_MODE_NUMBER:
          case CONCURRENT_MODE_SYMBOL_STRING:
          case DEPRECATED_ASYNC_MODE_SYMBOL_STRING:
            return null;
          case CONTEXT_PROVIDER_NUMBER:
          case CONTEXT_PROVIDER_SYMBOL_STRING:
            // 16.3.0 exposed the context object as "context"
            // PR #12501 changed it to "_context" for 16.3.1+
            // NOTE Keep in sync with inspectElementRaw()
            resolvedContext = fiber.type._context || fiber.type.context;
            return `${resolvedContext.displayName || 'Context'}.Provider`;
          case CONTEXT_CONSUMER_NUMBER:
          case CONTEXT_CONSUMER_SYMBOL_STRING:
            // 16.3-16.5 read from "type" because the Consumer is the actual context object.
            // 16.6+ should read from "type._context" because Consumer can be different (in DEV).
            // NOTE Keep in sync with inspectElementRaw()
            resolvedContext = fiber.type._context || fiber.type;

            // NOTE: TraceUpdatesBackendManager depends on the name ending in '.Consumer'
            // If you change the name, figure out a more resilient way to detect it.
            return `${resolvedContext.displayName || 'Context'}.Consumer`;
          case STRICT_MODE_NUMBER:
          case STRICT_MODE_SYMBOL_STRING:
            return null;
          case SUSPENSE_NUMBER:
          case SUSPENSE_SYMBOL_STRING:
          case DEPRECATED_PLACEHOLDER_SYMBOL_STRING:
            return 'Suspense';
          case PROFILER_NUMBER:
          case PROFILER_SYMBOL_STRING:
            return `Profiler(${fiber.memoizedProps.id})`;
          default:
            // Unknown element type.
            // This may mean a new element type that has not yet been added to DevTools.
            return null;
        }
    }
  }

  // NOTICE Keep in sync with shouldFilterFiber() and other get*ForFiber methods
  function getElementTypeForFiber(fiber: Fiber): ElementType {
    const { type, tag } = fiber;

    switch (tag) {
      case ClassComponent:
      case IncompleteClassComponent:
        return ElementTypeClass;
      case FunctionComponent:
      case IndeterminateComponent:
        return ElementTypeFunction;
      case EventComponent:
        return ElementTypeEventComponent;
      case EventTarget:
        return ElementTypeEventTarget;
      case ForwardRef:
        return ElementTypeForwardRef;
      case HostRoot:
        return ElementTypeRoot;
      case HostComponent:
        return ElementTypeHostComponent;
      case HostPortal:
      case HostText:
      case Fragment:
        return ElementTypeOtherOrUnknown;
      case MemoComponent:
      case SimpleMemoComponent:
        return ElementTypeMemo;
      default:
        const typeSymbol = getTypeSymbol(type);

        switch (typeSymbol) {
          case CONCURRENT_MODE_NUMBER:
          case CONCURRENT_MODE_SYMBOL_STRING:
          case DEPRECATED_ASYNC_MODE_SYMBOL_STRING:
            return ElementTypeOtherOrUnknown;
          case CONTEXT_PROVIDER_NUMBER:
          case CONTEXT_PROVIDER_SYMBOL_STRING:
            return ElementTypeContext;
          case CONTEXT_CONSUMER_NUMBER:
          case CONTEXT_CONSUMER_SYMBOL_STRING:
            return ElementTypeContext;
          case STRICT_MODE_NUMBER:
          case STRICT_MODE_SYMBOL_STRING:
            return ElementTypeOtherOrUnknown;
          case SUSPENSE_NUMBER:
          case SUSPENSE_SYMBOL_STRING:
          case DEPRECATED_PLACEHOLDER_SYMBOL_STRING:
            return ElementTypeSuspense;
          case PROFILER_NUMBER:
          case PROFILER_SYMBOL_STRING:
            return ElementTypeProfiler;
          default:
            return ElementTypeOtherOrUnknown;
        }
    }
  }

  // This is a slightly annoying indirection.
  // It is currently necessary because DevTools wants to use unique objects as keys for instances.
  // However fibers have two versions.
  // We use this set to remember first encountered fiber for each conceptual instance.
  function getPrimaryFiber(fiber: Fiber): Fiber {
    if (primaryFibers.has(fiber)) {
      return fiber;
    }
    const { alternate } = fiber;
    if (alternate != null && primaryFibers.has(alternate)) {
      return alternate;
    }
    primaryFibers.add(fiber);
    return fiber;
  }

  const fiberToIDMap: Map<Fiber, number> = new Map();
  const idToFiberMap: Map<number, Fiber> = new Map();
  const primaryFibers: Set<Fiber> = new Set();

  // When profiling is supported, we store the latest tree base durations for each Fiber.
  // This is so that we can quickly capture a snapshot of those values if profiling starts.
  // If we didn't store these values, we'd have to crawl the tree when profiling started,
  // and use a slow path to find each of the current Fibers.
  const idToTreeBaseDurationMap: Map<number, number> = new Map();

  // When profiling is supported, we store the latest tree base durations for each Fiber.
  // This map enables us to filter these times by root when sending them to the frontend.
  const idToRootMap: Map<number, number> = new Map();

  // When a mount or update is in progress, this value tracks the root that is being operated on.
  let currentRootID: number = -1;

  function getFiberID(primaryFiber: Fiber): number {
    if (!fiberToIDMap.has(primaryFiber)) {
      const id = getUID();
      fiberToIDMap.set(primaryFiber, id);
      idToFiberMap.set(id, primaryFiber);
    }
    return ((fiberToIDMap.get(primaryFiber): any): number);
  }

  // eslint-disable-next-line no-unused-vars
  function hasDataChanged(prevFiber: Fiber, nextFiber: Fiber): boolean {
    switch (nextFiber.tag) {
      case ClassComponent:
      case FunctionComponent:
      case ContextConsumer:
      case MemoComponent:
      case SimpleMemoComponent:
        // For types that execute user code, we check PerformedWork effect.
        // We don't reflect bailouts (either referential or sCU) in DevTools.
        // eslint-disable-next-line no-bitwise
        return (nextFiber.effectTag & PerformedWork) === PerformedWork;
      // Note: ContextConsumer only gets PerformedWork effect in 16.3.3+
      // so it won't get highlighted with React 16.3.0 to 16.3.2.
      default:
        // For host components and other types, we compare inputs
        // to determine whether something is an update.
        return (
          prevFiber.memoizedProps !== nextFiber.memoizedProps ||
          prevFiber.memoizedState !== nextFiber.memoizedState ||
          prevFiber.ref !== nextFiber.ref
        );
    }
  }

  let pendingOperations: Array<number> = [];
  let pendingRealUnmountedIDs: Array<number> = [];
  let pendingSimulatedUnmountedIDs: Array<number> = [];
  let pendingOperationsQueue: Array<Uint32Array> | null = [];
  let pendingStringTable: Map<string, number> = new Map();
  let pendingStringTableLength: number = 0;
  let pendingUnmountedRootID: number | null = null;

  function pushOperation(op: number): void {
    if (__DEV__) {
      if (!Number.isInteger(op)) {
        console.error(
          'pushOperation() was called but the value is not an integer.',
          op
        );
      }
    }
    pendingOperations.push(op);
  }

  function flushPendingEvents(root: Object): void {
    if (
      pendingOperations.length === 0 &&
      pendingRealUnmountedIDs.length === 0 &&
      pendingSimulatedUnmountedIDs.length === 0 &&
      pendingUnmountedRootID === null
    ) {
      // If we're currently profiling, send an "operations" method even if there are no mutations to the tree.
      // The frontend needs this no-op info to know how to reconstruct the tree for each commit,
      // even if a particular commit didn't change the shape of the tree.
      if (!isProfiling) {
        return;
      }
    }

    const numUnmountIDs =
      pendingRealUnmountedIDs.length +
      pendingSimulatedUnmountedIDs.length +
      (pendingUnmountedRootID === null ? 0 : 1);

    const operations = new Uint32Array(
      // Identify which renderer this update is coming from.
      2 + // [rendererID, rootFiberID]
      // How big is the string table?
      1 + // [stringTableLength]
        // Then goes the actual string table.
        pendingStringTableLength +
        // All unmounts are batched in a single message.
        // [TREE_OPERATION_REMOVE, removedIDLength, ...ids]
        (numUnmountIDs > 0 ? 2 + numUnmountIDs : 0) +
        // Regular operations
        pendingOperations.length
    );

    // Identify which renderer this update is coming from.
    // This enables roots to be mapped to renderers,
    // Which in turn enables fiber properations, states, and hooks to be inspected.
    let i = 0;
    operations[i++] = rendererID;
    operations[i++] = currentRootID; // Use this ID in case the root was unmounted!

    // Now fill in the string table.
    // [stringTableLength, str1Length, ...str1, str2Length, ...str2, ...]
    operations[i++] = pendingStringTableLength;
    pendingStringTable.forEach((value, key) => {
      operations[i++] = key.length;
      operations.set(utfEncodeString(key), i);
      i += key.length;
    });

    if (numUnmountIDs > 0) {
      // All unmounts except roots are batched in a single message.
      operations[i++] = TREE_OPERATION_REMOVE;
      // The first number is how many unmounted IDs we're gonna send.
      operations[i++] = numUnmountIDs;
      // Fill in the real unmounts in the reverse order.
      // They were inserted parents-first by React, but we want children-first.
      // So we traverse our array backwards.
      for (let j = pendingRealUnmountedIDs.length - 1; j >= 0; j--) {
        operations[i++] = pendingRealUnmountedIDs[j];
      }
      // Fill in the simulated unmounts (hidden Suspense subtrees) in their order.
      // (We want children to go before parents.)
      // They go *after* the real unmounts because we know for sure they won't be
      // children of already pushed "real" IDs. If they were, we wouldn't be able
      // to discover them during the traversal, as they would have been deleted.
      operations.set(pendingSimulatedUnmountedIDs, i);
      i += pendingSimulatedUnmountedIDs.length;
      // The root ID should always be unmounted last.
      if (pendingUnmountedRootID !== null) {
        operations[i] = pendingUnmountedRootID;
        i++;
      }
    }
    // Fill in the rest of the operations.
    operations.set(pendingOperations, i);

    // Let the frontend know about tree operations.
    // The first value in this array will identify which root it corresponds to,
    // so we do no longer need to dispatch a separate root-committed event.
    if (pendingOperationsQueue !== null) {
      // Until the frontend has been connected, store the tree operations.
      // This will let us avoid walking the tree later when the frontend connects,
      // and it enables the Profiler's reload-and-profile functionality to work as well.
      pendingOperationsQueue.push(operations);
    } else {
      // If we've already connected to the frontend, just pass the operations through.
      hook.emit('operations', operations);
    }

    pendingOperations.length = 0;
    pendingRealUnmountedIDs.length = 0;
    pendingSimulatedUnmountedIDs.length = 0;
    pendingUnmountedRootID = null;
    pendingStringTable.clear();
    pendingStringTableLength = 0;
  }

  function getStringID(str: string | null): number {
    if (str === null) {
      return 0;
    }
    const existingID = pendingStringTable.get(str);
    if (existingID !== undefined) {
      return existingID;
    }
    const stringID = pendingStringTable.size + 1;
    pendingStringTable.set(str, stringID);
    // The string table total length needs to account
    // both for the string length, and for the array item
    // that contains the length itself. Hence + 1.
    pendingStringTableLength += str.length + 1;
    return stringID;
  }

  function recordMount(fiber: Fiber, parentFiber: Fiber | null) {
    const isRoot = fiber.tag === HostRoot;
    const id = getFiberID(getPrimaryFiber(fiber));

    const hasOwnerMetadata = fiber.hasOwnProperty('_debugOwner');
    const isProfilingSupported = fiber.hasOwnProperty('treeBaseDuration');

    if (isRoot) {
      pushOperation(TREE_OPERATION_ADD);
      pushOperation(id);
      pushOperation(ElementTypeRoot);
      pushOperation(isProfilingSupported ? 1 : 0);
      pushOperation(hasOwnerMetadata ? 1 : 0);

      if (isProfiling) {
        if (displayNamesByRootID !== null) {
          displayNamesByRootID.set(id, getDisplayNameForRoot(fiber));
        }
      }
    } else {
      const { key } = fiber;
      const displayName = getDisplayNameForFiber(fiber);
      const elementType = getElementTypeForFiber(fiber);
      const { _debugOwner } = fiber;

      const ownerID =
        _debugOwner != null ? getFiberID(getPrimaryFiber(_debugOwner)) : 0;
      const parentID = parentFiber
        ? getFiberID(getPrimaryFiber(parentFiber))
        : 0;

      let displayNameStringID = getStringID(displayName);
      let keyStringID = getStringID(key);
      pushOperation(TREE_OPERATION_ADD);
      pushOperation(id);
      pushOperation(elementType);
      pushOperation(parentID);
      pushOperation(ownerID);
      pushOperation(displayNameStringID);
      pushOperation(keyStringID);
    }

    if (isProfilingSupported) {
      idToRootMap.set(id, currentRootID);

      recordProfilingDurations(fiber);
    }
  }

  function recordUnmount(fiber: Fiber, isSimulated: boolean) {
    if (trackedPathMatchFiber !== null) {
      // We're in the process of trying to restore previous selection.
      // If this fiber matched but is being unmounted, there's no use trying.
      // Reset the state so we don't keep holding onto it.
      if (
        fiber === trackedPathMatchFiber ||
        fiber === trackedPathMatchFiber.alternate
      ) {
        setTrackedPath(null);
      }
    }

    const isRoot = fiber.tag === HostRoot;
    const primaryFiber = getPrimaryFiber(fiber);
    if (!fiberToIDMap.has(primaryFiber)) {
      // If we've never seen this Fiber, it might be because
      // it is inside a non-current Suspense fragment tree,
      // and so the store is not even aware of it.
      // In that case we can just ignore it, or otherwise
      // there will be errors later on.
      primaryFibers.delete(primaryFiber);
      // TODO: this is fragile and can obscure actual bugs.
      return;
    }
    const id = getFiberID(primaryFiber);
    if (isRoot) {
      // Roots must be removed only after all children (pending and simultated) have been removed.
      // So we track it separately.
      pendingUnmountedRootID = id;
    } else if (!shouldFilterFiber(fiber)) {
      // To maintain child-first ordering,
      // we'll push it into one of these queues,
      // and later arrange them in the correct order.
      if (isSimulated) {
        pendingSimulatedUnmountedIDs.push(id);
      } else {
        pendingRealUnmountedIDs.push(id);
      }
    }
    fiberToIDMap.delete(primaryFiber);
    idToFiberMap.delete(id);
    primaryFibers.delete(primaryFiber);

    const isProfilingSupported = fiber.hasOwnProperty('treeBaseDuration');
    if (isProfilingSupported) {
      idToRootMap.delete(id);
      idToTreeBaseDurationMap.delete(id);
    }
  }

  function mountFiberRecursively(
    fiber: Fiber,
    parentFiber: Fiber | null,
    traverseSiblings = false
  ) {
    if (__DEBUG__) {
      debug('mountFiberRecursively()', fiber, parentFiber);
    }

    // If we have the tree selection from previous reload, try to match this Fiber.
    // Also remember whether to do the same for siblings.
    const mightSiblingsBeOnTrackedPath = updateTrackedPathStateBeforeMount(
      fiber
    );

    const shouldIncludeInTree = !shouldFilterFiber(fiber);
    if (shouldIncludeInTree) {
      recordMount(fiber, parentFiber);
    }

    const isTimedOutSuspense =
      fiber.tag === ReactTypeOfWork.SuspenseComponent &&
      fiber.memoizedState !== null;

    if (isTimedOutSuspense) {
      // Special case: if Suspense mounts in a timed-out state,
      // get the fallback child from the inner fragment and mount
      // it as if it was our own child. Updates handle this too.
      const primaryChildFragment = fiber.child;
      const fallbackChildFragment = primaryChildFragment
        ? primaryChildFragment.sibling
        : null;
      const fallbackChild = fallbackChildFragment
        ? fallbackChildFragment.child
        : null;
      if (fallbackChild !== null) {
        mountFiberRecursively(
          fallbackChild,
          shouldIncludeInTree ? fiber : parentFiber,
          true
        );
      }
    } else {
      if (fiber.child !== null) {
        mountFiberRecursively(
          fiber.child,
          shouldIncludeInTree ? fiber : parentFiber,
          true
        );
      }
    }

    // We're exiting this Fiber now, and entering its siblings.
    // If we have selection to restore, we might need to re-activate tracking.
    updateTrackedPathStateAfterMount(mightSiblingsBeOnTrackedPath);

    if (traverseSiblings && fiber.sibling !== null) {
      mountFiberRecursively(fiber.sibling, parentFiber, true);
    }
  }

  // We use this to simulate unmounting for Suspense trees
  // when we switch from primary to fallback.
  function unmountFiberChildrenRecursively(fiber: Fiber) {
    if (__DEBUG__) {
      debug('unmountFiberChildrenRecursively()', fiber);
    }

    // We might meet a nested Suspense on our way.
    const isTimedOutSuspense =
      fiber.tag === ReactTypeOfWork.SuspenseComponent &&
      fiber.memoizedState !== null;

    let child = fiber.child;
    if (isTimedOutSuspense) {
      // If it's showing fallback tree, let's traverse it instead.
      const primaryChildFragment = fiber.child;
      const fallbackChildFragment = primaryChildFragment
        ? primaryChildFragment.sibling
        : null;
      // Skip over to the real Fiber child.
      child = fallbackChildFragment ? fallbackChildFragment.child : null;
    }

    while (child !== null) {
      // Record simulated unmounts children-first.
      // We skip nodes without return because those are real unmounts.
      if (child.return !== null) {
        unmountFiberChildrenRecursively(child);
        recordUnmount(child, true);
      }
      child = child.sibling;
    }
  }

  function recordProfilingDurations(fiber: Fiber) {
    const id = getFiberID(getPrimaryFiber(fiber));
    const { actualDuration, treeBaseDuration } = fiber;

    idToTreeBaseDurationMap.set(id, fiber.treeBaseDuration || 0);

    if (isProfiling) {
      const { alternate } = fiber;

      if (
        alternate == null ||
        treeBaseDuration !== alternate.treeBaseDuration
      ) {
        // Tree base duration updates are included in the operations typed array.
        // So we have to convert them from milliseconds to microseconds so we can send them as ints.
        const treeBaseDuration = Math.floor(
          (fiber.treeBaseDuration || 0) * 1000
        );
        pushOperation(TREE_OPERATION_UPDATE_TREE_BASE_DURATION);
        pushOperation(id);
        pushOperation(treeBaseDuration);
      }

      if (alternate == null || hasDataChanged(alternate, fiber)) {
        if (actualDuration != null) {
          // The actual duration reported by React includes time spent working on children.
          // This is useful information, but it's also useful to be able to exclude child durations.
          // The frontend can't compute this, since the immediate children may have been filtered out.
          // So we need to do this on the backend.
          // Note that this calculated self duration is not the same thing as the base duration.
          // The two are calculated differently (tree duration does not accumulate).
          let selfDuration = actualDuration;
          let child = fiber.child;
          while (child !== null) {
            selfDuration -= child.actualDuration || 0;
            child = child.sibling;
          }

          // If profiling is active, store durations for elements that were rendered during the commit.
          // Note that we should do this for any fiber we performed work on, regardless of its actualDuration value.
          // In some cases actualDuration might be 0 for fibers we worked on (particularly if we're using Date.now)
          // In other cases (e.g. Memo) actualDuration might be greater than 0 even if we "bailed out".
          const metadata = ((currentCommitProfilingMetadata: any): CommitProfilingData);
          metadata.durations.push(id, actualDuration, selfDuration);
          metadata.maxActualDuration = Math.max(
            metadata.maxActualDuration,
            actualDuration
          );
        }
      }
    }
  }

  function recordResetChildren(fiber: Fiber, childSet: Fiber) {
    // The frontend only really cares about the displayName, key, and children.
    // The first two don't really change, so we are only concerned with the order of children here.
    // This is trickier than a simple comparison though, since certain types of fibers are filtered.
    const nextChildren: Array<number> = [];

    // This is a naive implimentation that shallowly recurses children.
    // We might want to revisit this if it proves to be too inefficient.
    let child = childSet;
    while (child !== null) {
      findReorderedChildrenRecursively(child, nextChildren);
      child = child.sibling;
    }

    const numChildren = nextChildren.length;
    if (numChildren < 2) {
      // No need to reorder.
      return;
    }
    pushOperation(TREE_OPERATION_REORDER_CHILDREN);
    pushOperation(getFiberID(getPrimaryFiber(fiber)));
    pushOperation(numChildren);
    for (let i = 0; i < nextChildren.length; i++) {
      pushOperation(nextChildren[i]);
    }
  }

  function findReorderedChildrenRecursively(
    fiber: Fiber,
    nextChildren: Array<number>
  ) {
    if (!shouldFilterFiber(fiber)) {
      nextChildren.push(getFiberID(getPrimaryFiber(fiber)));
    } else {
      let child = fiber.child;
      while (child !== null) {
        findReorderedChildrenRecursively(child, nextChildren);
        child = child.sibling;
      }
    }
  }

  // Returns whether closest unfiltered fiber parent needs to reset its child list.
  function updateFiberRecursively(
    nextFiber: Fiber,
    prevFiber: Fiber,
    parentFiber: Fiber | null
  ): boolean {
    if (__DEBUG__) {
      debug('updateFiberRecursively()', nextFiber, parentFiber);
    }

    if (
      mostRecentlyInspectedElementID !== null &&
      mostRecentlyInspectedElementID ===
        getFiberID(getPrimaryFiber(nextFiber)) &&
      hasDataChanged(prevFiber, nextFiber)
    ) {
      // If this Fiber has updated, clear cached inspected data.
      // If it is inspected again, it may need to be re-run to obtain updated hooks values.
      hasElementUpdatedSinceLastInspected = true;
    }

    const shouldIncludeInTree = !shouldFilterFiber(nextFiber);
    const isSuspense = nextFiber.tag === SuspenseComponent;
    let shouldResetChildren = false;
    // The behavior of timed-out Suspense trees is unique.
    // Rather than unmount the timed out content (and possibly lose important state),
    // React re-parents this content within a hidden Fragment while the fallback is showing.
    // This behavior doesn't need to be observable in the DevTools though.
    // It might even result in a bad user experience for e.g. node selection in the Elements panel.
    // The easiest fix is to strip out the intermediate Fragment fibers,
    // so the Elements panel and Profiler don't need to special case them.
    // Suspense components only have a non-null memoizedState if they're timed-out.
    const prevDidTimeout = isSuspense && prevFiber.memoizedState !== null;
    const nextDidTimeOut = isSuspense && nextFiber.memoizedState !== null;
    // The logic below is inspired by the codepaths in updateSuspenseComponent()
    // inside ReactFiberBeginWork in the React source code.
    if (prevDidTimeout && nextDidTimeOut) {
      // Fallback -> Fallback:
      // 1. Reconcile fallback set.
      const nextFiberChild = nextFiber.child;
      const nextFallbackChildSet = nextFiberChild
        ? nextFiberChild.sibling
        : null;
      // Note: We can't use nextFiber.child.sibling.alternate
      // because the set is special and alternate may not exist.
      const prevFiberChild = prevFiber.child;
      const prevFallbackChildSet = prevFiberChild
        ? prevFiberChild.sibling
        : null;
      if (
        nextFallbackChildSet != null &&
        prevFallbackChildSet != null &&
        updateFiberRecursively(
          nextFallbackChildSet,
          prevFallbackChildSet,
          nextFiber
        )
      ) {
        shouldResetChildren = true;
      }
    } else if (prevDidTimeout && !nextDidTimeOut) {
      // Fallback -> Primary:
      // 1. Unmount fallback set
      // Note: don't emulate fallback unmount because React actually did it.
      // 2. Mount primary set
      const nextPrimaryChildSet = nextFiber.child;
      if (nextPrimaryChildSet !== null) {
        mountFiberRecursively(nextPrimaryChildSet, nextFiber, true);
      }
      shouldResetChildren = true;
    } else if (!prevDidTimeout && nextDidTimeOut) {
      // Primary -> Fallback:
      // 1. Hide primary set
      // This is not a real unmount, so it won't get reported by React.
      // We need to manually walk the previous tree and record unmounts.
      unmountFiberChildrenRecursively(prevFiber);
      // 2. Mount fallback set
      const nextFiberChild = nextFiber.child;
      const nextFallbackChildSet = nextFiberChild
        ? nextFiberChild.sibling
        : null;
      if (nextFallbackChildSet != null) {
        mountFiberRecursively(nextFallbackChildSet, nextFiber, true);
        shouldResetChildren = true;
      }
    } else {
      // Common case: Primary -> Primary.
      // This is the same codepath as for non-Suspense fibers.
      if (nextFiber.child !== prevFiber.child) {
        // If the first child is different, we need to traverse them.
        // Each next child will be either a new child (mount) or an alternate (update).
        let nextChild = nextFiber.child;
        let prevChildAtSameIndex = prevFiber.child;
        while (nextChild) {
          // We already know children will be referentially different because
          // they are either new mounts or alternates of previous children.
          // Schedule updates and mounts depending on whether alternates exist.
          // We don't track deletions here because they are reported separately.
          if (nextChild.alternate) {
            const prevChild = nextChild.alternate;
            if (
              updateFiberRecursively(
                nextChild,
                prevChild,
                shouldIncludeInTree ? nextFiber : parentFiber
              )
            ) {
              // If a nested tree child order changed but it can't handle its own
              // child order invalidation (e.g. because it's filtered out like host nodes),
              // propagate the need to reset child order upwards to this Fiber.
              shouldResetChildren = true;
            }
            // However we also keep track if the order of the children matches
            // the previous order. They are always different referentially, but
            // if the instances line up conceptually we'll want to know that.
            if (prevChild !== prevChildAtSameIndex) {
              shouldResetChildren = true;
            }
          } else {
            mountFiberRecursively(
              nextChild,
              shouldIncludeInTree ? nextFiber : parentFiber
            );
            shouldResetChildren = true;
          }
          // Try the next child.
          nextChild = nextChild.sibling;
          // Advance the pointer in the previous list so that we can
          // keep comparing if they line up.
          if (!shouldResetChildren && prevChildAtSameIndex !== null) {
            prevChildAtSameIndex = prevChildAtSameIndex.sibling;
          }
        }
        // If we have no more children, but used to, they don't line up.
        if (prevChildAtSameIndex !== null) {
          shouldResetChildren = true;
        }
      }
    }
    if (shouldIncludeInTree) {
      const isProfilingSupported = nextFiber.hasOwnProperty('treeBaseDuration');
      if (isProfilingSupported) {
        recordProfilingDurations(nextFiber);
      }
    }
    if (shouldResetChildren) {
      // We need to crawl the subtree for closest non-filtered Fibers
      // so that we can display them in a flat children set.
      if (shouldIncludeInTree) {
        // Normally, search for children from the rendered child.
        let nextChildSet = nextFiber.child;
        if (nextDidTimeOut) {
          // Special case: timed-out Suspense renders the fallback set.
          const nextFiberChild = nextFiber.child;
          nextChildSet = nextFiberChild ? nextFiberChild.sibling : null;
        }
        if (nextChildSet != null) {
          recordResetChildren(nextFiber, nextChildSet);
        }
        // We've handled the child order change for this Fiber.
        // Since it's included, there's no need to invalidate parent child order.
        return false;
      } else {
        // Let the closest unfiltered parent Fiber reset its child order instead.
        return true;
      }
    } else {
      return false;
    }
  }

  function cleanup() {
    // We don't patch any methods so there is no cleanup.
  }

  function flushInitialOperations() {
    const localPendingOperationsQueue = pendingOperationsQueue;

    pendingOperationsQueue = null;

    if (
      localPendingOperationsQueue !== null &&
      localPendingOperationsQueue.length > 0
    ) {
      // We may have already queued up some operations before the frontend connected
      // If so, let the frontend know about them.
      localPendingOperationsQueue.forEach(operations => {
        hook.emit('operations', operations);
      });
    } else {
      // Before the traversals, remember to start tracking
      // our path in case we have selection to restore.
      if (trackedPath !== null) {
        mightBeOnTrackedPath = true;
      }
      // If we have not been profiling, then we can just walk the tree and build up its current state as-is.
      hook.getFiberRoots(rendererID).forEach(root => {
        currentRootID = getFiberID(getPrimaryFiber(root.current));
        setRootPseudoKey(currentRootID, root.current);

        if (isProfiling) {
          // If profiling is active, store commit time and duration, and the current interactions.
          // The frontend may request this information after profiling has stopped.
          currentCommitProfilingMetadata = {
            durations: [],
            commitTime: performance.now() - profilingStartTime,
            interactions: Array.from(root.memoizedInteractions).map(
              (interaction: Interaction) => ({
                ...interaction,
                timestamp: interaction.timestamp - profilingStartTime,
              })
            ),
            maxActualDuration: 0,
            priorityLevel: null,
          };
        }

        mountFiberRecursively(root.current, null);
        flushPendingEvents(root);
        currentRootID = -1;
      });
    }
  }

  function handleCommitFiberUnmount(fiber) {
    // This is not recursive.
    // We can't traverse fibers after unmounting so instead
    // we rely on React telling us about each unmount.
    recordUnmount(fiber, false);
  }

  function handleCommitFiberRoot(root, priorityLevel) {
    const current = root.current;
    const alternate = current.alternate;

    currentRootID = getFiberID(getPrimaryFiber(current));

    // Before the traversals, remember to start tracking
    // our path in case we have selection to restore.
    if (trackedPath !== null) {
      mightBeOnTrackedPath = true;
    }

    if (isProfiling) {
      // If profiling is active, store commit time and duration, and the current interactions.
      // The frontend may request this information after profiling has stopped.
      currentCommitProfilingMetadata = {
        durations: [],
        commitTime: performance.now() - profilingStartTime,
        interactions: Array.from(root.memoizedInteractions).map(
          (interaction: Interaction) => ({
            ...interaction,
            timestamp: interaction.timestamp - profilingStartTime,
          })
        ),
        maxActualDuration: 0,
        priorityLevel:
          priorityLevel == null ? null : formatPriorityLevel(priorityLevel),
      };
    }

    if (alternate) {
      // TODO: relying on this seems a bit fishy.
      const wasMounted =
        alternate.memoizedState != null &&
        alternate.memoizedState.element != null;
      const isMounted =
        current.memoizedState != null && current.memoizedState.element != null;
      if (!wasMounted && isMounted) {
        // Mount a new root.
        setRootPseudoKey(currentRootID, current);
        mountFiberRecursively(current, null);
      } else if (wasMounted && isMounted) {
        // Update an existing root.
        updateFiberRecursively(current, alternate, null);
      } else if (wasMounted && !isMounted) {
        // Unmount an existing root.
        removeRootPseudoKey(currentRootID);
        recordUnmount(current, false);
      }
    } else {
      // Mount a new root.
      setRootPseudoKey(currentRootID, current);
      mountFiberRecursively(current, null);
    }

    if (isProfiling) {
      const commitProfilingMetadata = ((rootToCommitProfilingMetadataMap: any): CommitProfilingMetadataMap).get(
        currentRootID
      );
      if (commitProfilingMetadata != null) {
        commitProfilingMetadata.push(
          ((currentCommitProfilingMetadata: any): CommitProfilingData)
        );
      } else {
        ((rootToCommitProfilingMetadataMap: any): CommitProfilingMetadataMap).set(
          currentRootID,
          [((currentCommitProfilingMetadata: any): CommitProfilingData)]
        );
      }
    }

    // We're done here.
    flushPendingEvents(root);

    currentRootID = -1;
  }

  function findAllCurrentHostFibers(id: number): $ReadOnlyArray<Fiber> {
    const fibers = [];
    const fiber = findCurrentFiberUsingSlowPathById(id);
    if (!fiber) {
      return fibers;
    }

    // Next we'll drill down this component to find all HostComponent/Text.
    let node: Fiber = fiber;
    while (true) {
      if (node.tag === HostComponent || node.tag === HostText) {
        fibers.push(node);
      } else if (node.child) {
        node.child.return = node;
        node = node.child;
        continue;
      }
      if (node === fiber) {
        return fibers;
      }
      while (!node.sibling) {
        if (!node.return || node.return === fiber) {
          return fibers;
        }
        node = node.return;
      }
      node.sibling.return = node.return;
      node = node.sibling;
    }
    // Flow needs the return here, but ESLint complains about it.
    // eslint-disable-next-line no-unreachable
    return fibers;
  }

<<<<<<< HEAD
  function getNativeFromInternal(id: number) {
=======
  function findNativeNodesForFiberID(id: number) {
>>>>>>> af47c39d
    try {
      let fiber = findCurrentFiberUsingSlowPathById(id);
      if (fiber === null) {
        return null;
      }
      // Special case for a timed-out Suspense.
      const isTimedOutSuspense =
        fiber.tag === SuspenseComponent && fiber.memoizedState !== null;
      if (isTimedOutSuspense) {
        // A timed-out Suspense's findDOMNode is useless.
        // Try our best to find the fallback directly.
        const maybeFallbackFiber = fiber.child && fiber.child.sibling;
        if (maybeFallbackFiber != null) {
          fiber = maybeFallbackFiber;
        }
      }
      const hostFibers = findAllCurrentHostFibers(id);
      return hostFibers.map(hostFiber => hostFiber.stateNode).filter(Boolean);
    } catch (err) {
      // The fiber might have unmounted by now.
      return null;
    }
  }

<<<<<<< HEAD
  function getInternalIDFromNative(
=======
  function getFiberIDForNative(
>>>>>>> af47c39d
    hostInstance,
    findNearestUnfilteredAncestor = false
  ) {
    let fiber = renderer.findFiberByHostInstance(hostInstance);
    if (fiber != null) {
      if (findNearestUnfilteredAncestor) {
        while (fiber !== null && shouldFilterFiber(fiber)) {
          fiber = fiber.return;
        }
      }
      return getFiberID(getPrimaryFiber(((fiber: any): Fiber)));
    }
    return null;
  }

  const MOUNTING = 1;
  const MOUNTED = 2;
  const UNMOUNTED = 3;

  // This function is copied from React and should be kept in sync:
  // https://github.com/facebook/react/blob/master/packages/react-reconciler/src/ReactFiberTreeReflection.js
  function isFiberMountedImpl(fiber: Fiber): number {
    let node = fiber;
    if (!fiber.alternate) {
      // If there is no alternate, this might be a new tree that isn't inserted
      // yet. If it is, then it will have a pending insertion effect on it.
      if ((node.effectTag & Placement) !== NoEffect) {
        return MOUNTING;
      }
      while (node.return) {
        node = node.return;
        if ((node.effectTag & Placement) !== NoEffect) {
          return MOUNTING;
        }
      }
    } else {
      while (node.return) {
        node = node.return;
      }
    }
    if (node.tag === HostRoot) {
      // TODO: Check if this was a nested HostRoot when used with
      // renderContainerIntoSubtree.
      return MOUNTED;
    }
    // If we didn't hit the root, that means that we're in an disconnected tree
    // that has been unmounted.
    return UNMOUNTED;
  }

  // This function is copied from React and should be kept in sync:
  // https://github.com/facebook/react/blob/master/packages/react-reconciler/src/ReactFiberTreeReflection.js
  // It would be nice if we updated React to inject this function directly (vs just indirectly via findDOMNode).
  // BEGIN copied code
  function findCurrentFiberUsingSlowPathById(id: number): Fiber | null {
    const fiber = idToFiberMap.get(id);
    if (fiber == null) {
      console.warn(`Could not find Fiber with id "${id}"`);
      return null;
    }

    let alternate = fiber.alternate;
    if (!alternate) {
      // If there is no alternate, then we only need to check if it is mounted.
      const state = isFiberMountedImpl(fiber);
      if (state === UNMOUNTED) {
        throw Error('Unable to find node on an unmounted component.');
      }
      if (state === MOUNTING) {
        return null;
      }
      return fiber;
    }
    // If we have two possible branches, we'll walk backwards up to the root
    // to see what path the root points to. On the way we may hit one of the
    // special cases and we'll deal with them.
    let a: Fiber = fiber;
    let b: Fiber = alternate;
    while (true) {
      let parentA = a.return;
      if (parentA === null) {
        // We're at the root.
        break;
      }
      let parentB = parentA.alternate;
      if (parentB === null) {
        // There is no alternate. This is an unusual case. Currently, it only
        // happens when a Suspense component is hidden. An extra fragment fiber
        // is inserted in between the Suspense fiber and its children. Skip
        // over this extra fragment fiber and proceed to the next parent.
        const nextParent = parentA.return;
        if (nextParent !== null) {
          a = b = nextParent;
          continue;
        }
        // If there's no parent, we're at the root.
        break;
      }

      // If both copies of the parent fiber point to the same child, we can
      // assume that the child is current. This happens when we bailout on low
      // priority: the bailed out fiber's child reuses the current child.
      if (parentA.child === parentB.child) {
        let child = parentA.child;
        while (child) {
          if (child === a) {
            // We've determined that A is the current branch.
            if (isFiberMountedImpl(parentA) !== MOUNTED) {
              throw Error('Unable to find node on an unmounted component.');
            }
            return fiber;
          }
          if (child === b) {
            // We've determined that B is the current branch.
            if (isFiberMountedImpl(parentA) !== MOUNTED) {
              throw Error('Unable to find node on an unmounted component.');
            }
            return alternate;
          }
          child = child.sibling;
        }
        // We should never have an alternate for any mounting node. So the only
        // way this could possibly happen is if this was unmounted, if at all.
        throw Error('Unable to find node on an unmounted component.');
      }

      if (a.return !== b.return) {
        // The return pointer of A and the return pointer of B point to different
        // fibers. We assume that return pointers never criss-cross, so A must
        // belong to the child set of A.return, and B must belong to the child
        // set of B.return.
        a = parentA;
        b = parentB;
      } else {
        // The return pointers point to the same fiber. We'll have to use the
        // default, slow path: scan the child sets of each parent alternate to see
        // which child belongs to which set.
        //
        // Search parent A's child set
        let didFindChild = false;
        let child = parentA.child;
        while (child) {
          if (child === a) {
            didFindChild = true;
            a = parentA;
            b = parentB;
            break;
          }
          if (child === b) {
            didFindChild = true;
            b = parentA;
            a = parentB;
            break;
          }
          child = child.sibling;
        }
        if (!didFindChild) {
          // Search parent B's child set
          child = parentB.child;
          while (child) {
            if (child === a) {
              didFindChild = true;
              a = parentB;
              b = parentA;
              break;
            }
            if (child === b) {
              didFindChild = true;
              b = parentB;
              a = parentA;
              break;
            }
            child = child.sibling;
          }
          if (!didFindChild) {
            throw Error(
              'Child was not found in either parent set. This indicates a bug ' +
                'in React related to the return pointer. Please file an issue.'
            );
          }
        }
      }

      if (a.alternate !== b) {
        throw Error(
          "Return fibers should always be each others' alternates. " +
            'This error is likely caused by a bug in React. Please file an issue.'
        );
      }
    }
    // If the root is not a host container, we're in a disconnected tree. I.e.
    // unmounted.
    if (a.tag !== HostRoot) {
      throw Error('Unable to find node on an unmounted component.');
    }
    if (a.stateNode.current === a) {
      // We've determined that A is the current branch.
      return fiber;
    }
    // Otherwise B has to be current branch.
    return alternate;
  }
  // END copied code

  function selectElement(id: number): void {
    let fiber = idToFiberMap.get(id);
    if (fiber == null) {
      console.warn(`Could not find Fiber with id "${id}"`);
      return;
    }

    const { elementType, memoizedProps, stateNode, tag, type } = fiber;

    switch (tag) {
      case ClassComponent:
      case IncompleteClassComponent:
      case IndeterminateComponent:
        global.$r = stateNode;
        break;
      case FunctionComponent:
        global.$r = {
          props: memoizedProps,
          type,
        };
        break;
      case ForwardRef:
        global.$r = {
          props: memoizedProps,
          type: type.render,
        };
        break;
      case MemoComponent:
      case SimpleMemoComponent:
        global.$r = {
          props: memoizedProps,
          type:
            elementType != null && elementType.type != null
              ? elementType.type
              : type,
        };
        break;
      default:
        global.$r = null;
        break;
    }
  }

  function prepareViewElementSource(id: number): void {
    let fiber = idToFiberMap.get(id);
    if (fiber == null) {
      console.warn(`Could not find Fiber with id "${id}"`);
      return;
    }

    const { elementType, tag, type } = fiber;

    switch (tag) {
      case ClassComponent:
      case IncompleteClassComponent:
      case IndeterminateComponent:
      case FunctionComponent:
        global.$type = type;
        break;
      case ForwardRef:
        global.$type = type.render;
        break;
      case MemoComponent:
      case SimpleMemoComponent:
        global.$type =
          elementType != null && elementType.type != null
            ? elementType.type
            : type;
        break;
      case MemoComponent:
      case SimpleMemoComponent:
        const { elementType, type } = fiber;
        global.$type =
          elementType != null && elementType.type != null
            ? elementType.type
            : type;
        break;
      default:
        global.$type = null;
        break;
    }
  }

  function getOwnersList(id: number): Array<Owner> | null {
    let fiber = findCurrentFiberUsingSlowPathById(id);
    if (fiber == null) {
      return null;
    }

    const { _debugOwner } = fiber;

    const owners = [
      {
        displayName: getDisplayNameForFiber(fiber) || 'Anonymous',
        id,
      },
    ];

    if (_debugOwner) {
      let owner = _debugOwner;
      while (owner !== null) {
        owners.unshift({
          displayName: getDisplayNameForFiber(owner) || 'Anonymous',
          id: getFiberID(getPrimaryFiber(owner)),
        });
        owner = owner._debugOwner || null;
      }
    }

    return owners;
  }

  function inspectElementRaw(id: number): InspectedElement | null {
    let fiber = findCurrentFiberUsingSlowPathById(id);
    if (fiber == null) {
      return null;
    }

    const {
      _debugOwner,
      _debugSource,
      stateNode,
      memoizedProps,
      memoizedState,
      tag,
      type,
    } = fiber;

    const usesHooks =
      (tag === FunctionComponent ||
        tag === SimpleMemoComponent ||
        tag === ForwardRef) &&
      !!memoizedState;

    const typeSymbol = getTypeSymbol(type);

    let canViewSource = false;
    let context = null;
    if (
      tag === ClassComponent ||
      tag === FunctionComponent ||
      tag === IncompleteClassComponent ||
      tag === IndeterminateComponent ||
      tag === MemoComponent ||
      tag === ForwardRef ||
      tag === SimpleMemoComponent
    ) {
      canViewSource = true;
      if (stateNode && stateNode.context != null) {
        context = stateNode.context;
      }
    } else if (
      typeSymbol === CONTEXT_CONSUMER_NUMBER ||
      typeSymbol === CONTEXT_CONSUMER_SYMBOL_STRING
    ) {
      // 16.3-16.5 read from "type" because the Consumer is the actual context object.
      // 16.6+ should read from "type._context" because Consumer can be different (in DEV).
      // NOTE Keep in sync with getDisplayNameForFiber()
      const consumerResolvedContext = type._context || type;

      // Global context value.
      context = consumerResolvedContext._currentValue || null;

      // Look for overridden value.
      let current = ((fiber: any): Fiber).return;
      while (current !== null) {
        const currentType = current.type;
        const currentTypeSymbol = getTypeSymbol(currentType);
        if (
          currentTypeSymbol === CONTEXT_PROVIDER_NUMBER ||
          currentTypeSymbol === CONTEXT_PROVIDER_SYMBOL_STRING
        ) {
          // 16.3.0 exposed the context object as "context"
          // PR #12501 changed it to "_context" for 16.3.1+
          // NOTE Keep in sync with getDisplayNameForFiber()
          const providerResolvedContext =
            currentType._context || currentType.context;
          if (providerResolvedContext === consumerResolvedContext) {
            context = current.memoizedProps.value;
            break;
          }
        }

        current = current.return;
      }
    }

    if (context !== null) {
      // To simplify hydration and display logic for context, wrap in a value object.
      // Otherwise simple values (e.g. strings, booleans) become harder to handle.
      context = { value: context };
    }

    let owners = null;
    if (_debugOwner) {
      owners = [];
      let owner = _debugOwner;
      while (owner !== null) {
        owners.push({
          displayName: getDisplayNameForFiber(owner) || 'Anonymous',
          id: getFiberID(getPrimaryFiber(owner)),
        });
        owner = owner._debugOwner || null;
      }
    }

    const isTimedOutSuspense =
      tag === SuspenseComponent && memoizedState !== null;

    let events = null;
    let node = fiber;
    while (node !== null) {
      if (node.tag === EventComponent) {
        if (events === null) {
          events = [];
        }
        const eventComponentInstance = node.stateNode;
        const currentFiber = eventComponentInstance.currentFiber;
        events.push({
          props: eventComponentInstance.props,
          displayName: getDisplayNameForFiber(currentFiber),
        });
      }
      node = node.return;
    }

    return {
      id,

      // Does the current renderer support editable hooks?
      canEditHooks: typeof overrideHookState === 'function',

      // Does the current renderer support editable function props?
      canEditFunctionProps: typeof overrideProps === 'function',

      canToggleSuspense:
        supportsTogglingSuspense &&
        // If it's showing the real content, we can always flip fallback.
        (!isTimedOutSuspense ||
          // If it's showing fallback because we previously forced it to,
          // allow toggling it back to remove the fallback override.
          forceFallbackForSuspenseIDs.has(id)),

      // Can view component source location.
      canViewSource,

      displayName: getDisplayNameForFiber(fiber),

      // Inspectable properties.
      // TODO Review sanitization approach for the below inspectable values.
      context,
      events,
      hooks: usesHooks
        ? inspectHooksOfFiber(fiber, (renderer.currentDispatcherRef: any))
        : null,
      props: memoizedProps,
      state: usesHooks ? null : memoizedState,

      // List of owners
      owners,

      // Location of component in source coude.
      source: _debugSource,
    };
  }

  let mostRecentlyInspectedElementID: number | null = null;
  let hasElementUpdatedSinceLastInspected: boolean = false;

  function inspectElement(id: number): InspectedElement | number | null {
    // If this element has not been updated since it was last inspected, we don't need to re-run it.
    // Instead we can just return the ID to indicate that it has not changed.
    if (
      mostRecentlyInspectedElementID === id &&
      !hasElementUpdatedSinceLastInspected
    ) {
      return id;
    }

    mostRecentlyInspectedElementID = id;
    hasElementUpdatedSinceLastInspected = false;

    const inspectedElement = inspectElementRaw(id);
    if (inspectedElement === null) {
      return null;
    }
    inspectedElement.context = cleanForBridge(inspectedElement.context);
    inspectedElement.events = cleanForBridge(inspectedElement.events);
    inspectedElement.hooks = cleanForBridge(inspectedElement.hooks);
    inspectedElement.props = cleanForBridge(inspectedElement.props);
    inspectedElement.state = cleanForBridge(inspectedElement.state);

    return inspectedElement;
  }

  function logElementToConsole(id) {
    const result = inspectElementRaw(id);
    if (result === null) {
      console.warn(`Could not find Fiber with id "${id}"`);
      return;
    }

    const supportsGroup = typeof console.groupCollapsed === 'function';
    if (supportsGroup) {
      console.groupCollapsed(
        `[Click to expand] %c<${result.displayName || 'Component'} />`,
        // --dom-tag-name-color is the CSS variable Chrome styles HTML elements with in the console.
        'color: var(--dom-tag-name-color); font-weight: normal;'
      );
    }
    if (result.props !== null) {
      console.log('Props:', result.props);
    }
    if (result.state !== null) {
      console.log('State:', result.state);
    }
    if (result.hooks !== null) {
      console.log('Hooks:', result.hooks);
    }
<<<<<<< HEAD
    const nativeNodes = getNativeFromInternal(id);
=======
    const nativeNodes = findNativeNodesForFiberID(id);
>>>>>>> af47c39d
    if (nativeNodes !== null) {
      console.log('Nodes:', nativeNodes);
    }
    if (window.chrome || /firefox/i.test(navigator.userAgent)) {
      console.log(
        'Right-click any value to save it as a global variable for further inspection.'
      );
    }
    if (supportsGroup) {
      console.groupEnd();
    }
  }

  function setInHook(
    id: number,
    index: number,
    path: Array<string | number>,
    value: any
  ) {
    const fiber = findCurrentFiberUsingSlowPathById(id);
    if (fiber !== null) {
      if (typeof overrideHookState === 'function') {
        overrideHookState(fiber, index, path, value);
      }
    }
  }

  function setInProps(id: number, path: Array<string | number>, value: any) {
    const fiber = findCurrentFiberUsingSlowPathById(id);
    if (fiber !== null) {
      const instance = fiber.stateNode;
      if (instance === null) {
        if (typeof overrideProps === 'function') {
          overrideProps(fiber, path, value);
        }
      } else {
        fiber.pendingProps = copyWithSet(instance.props, path, value);
        instance.forceUpdate();
      }
    }
  }

  function setInState(id: number, path: Array<string | number>, value: any) {
    const fiber = findCurrentFiberUsingSlowPathById(id);
    if (fiber !== null) {
      const instance = fiber.stateNode;
      setInObject(instance.state, path, value);
      instance.forceUpdate();
    }
  }

  function setInContext(id: number, path: Array<string | number>, value: any) {
    // To simplify hydration and display of primative context values (e.g. number, string)
    // the inspectElement() method wraps context in a {value: ...} object.
    // We need to remove the first part of the path (the "value") before continuing.
    path = path.slice(1);

    const fiber = findCurrentFiberUsingSlowPathById(id);
    if (fiber !== null) {
      const instance = fiber.stateNode;
      if (path.length === 0) {
        // Simple context value
        instance.context = value;
      } else {
        setInObject(instance.context, path, value);
      }
      instance.forceUpdate();
    }
  }

  type CommitProfilingData = {|
    commitTime: number,
    durations: Array<number>,
    interactions: Array<Interaction>,
    maxActualDuration: number,
    priorityLevel: string | null,
  |};

  type CommitProfilingMetadataMap = Map<number, Array<CommitProfilingData>>;
  type DisplayNamesByRootID = Map<number, string>;

  let currentCommitProfilingMetadata: CommitProfilingData | null = null;
  let displayNamesByRootID: DisplayNamesByRootID | null = null;
  let initialTreeBaseDurationsMap: Map<number, number> | null = null;
  let initialIDToRootMap: Map<number, number> | null = null;
  let isProfiling: boolean = false;
  let profilingStartTime: number = 0;
  let rootToCommitProfilingMetadataMap: CommitProfilingMetadataMap | null = null;

  function getProfilingData(): ProfilingDataBackend {
    const dataForRoots: Array<ProfilingDataForRootBackend> = [];

    if (rootToCommitProfilingMetadataMap === null) {
      throw Error(
        'getProfilingData() called before any profiling data was recorded'
      );
    }

    rootToCommitProfilingMetadataMap.forEach(
      (commitProfilingMetadata, rootID) => {
        const commitData: Array<CommitDataBackend> = [];
        const initialTreeBaseDurations: Array<[number, number]> = [];
        const allInteractions: Map<number, Interaction> = new Map();
        const interactionCommits: Map<number, Array<number>> = new Map();

        const displayName =
          (displayNamesByRootID !== null && displayNamesByRootID.get(rootID)) ||
          'Unknown';

        if (initialTreeBaseDurationsMap != null) {
          initialTreeBaseDurationsMap.forEach((treeBaseDuration, id) => {
            if (
              initialIDToRootMap != null &&
              initialIDToRootMap.get(id) === rootID
            ) {
              // We don't need to convert milliseconds to microseconds in this case,
              // because the profiling summary is JSON serialized.
              initialTreeBaseDurations.push([id, treeBaseDuration]);
            }
          });
        }

        commitProfilingMetadata.forEach((commitProfilingData, commitIndex) => {
          const {
            durations,
            interactions,
            maxActualDuration,
            priorityLevel,
            commitTime,
          } = commitProfilingData;

          const interactionIDs: Array<number> = [];

          interactions.forEach(interaction => {
            if (!allInteractions.has(interaction.id)) {
              allInteractions.set(interaction.id, interaction);
            }

            interactionIDs.push(interaction.id);

            const commitIndices = interactionCommits.get(interaction.id);
            if (commitIndices != null) {
              commitIndices.push(commitIndex);
            } else {
              interactionCommits.set(interaction.id, [commitIndex]);
            }
          });

          const fiberActualDurations: Array<[number, number]> = [];
          const fiberSelfDurations: Array<[number, number]> = [];
          for (let i = 0; i < durations.length; i += 3) {
            const fiberID = durations[i];
            fiberActualDurations.push([fiberID, durations[i + 1]]);
            fiberSelfDurations.push([fiberID, durations[i + 2]]);
          }

          commitData.push({
            duration: maxActualDuration,
            fiberActualDurations,
            fiberSelfDurations,
            interactionIDs,
            priorityLevel,
            timestamp: commitTime,
          });
        });

        dataForRoots.push({
          commitData,
          displayName,
          initialTreeBaseDurations,
          interactionCommits: Array.from(interactionCommits.entries()),
          interactions: Array.from(allInteractions.entries()),
          rootID,
        });
      }
    );

    return {
      dataForRoots,
      rendererID,
    };
  }

  function startProfiling() {
    if (isProfiling) {
      return;
    }

    // Capture initial values as of the time profiling starts.
    // It's important we snapshot both the durations and the id-to-root map,
    // since either of these may change during the profiling session
    // (e.g. when a fiber is re-rendered or when a fiber gets removed).
    displayNamesByRootID = new Map();
    initialTreeBaseDurationsMap = new Map(idToTreeBaseDurationMap);
    initialIDToRootMap = new Map(idToRootMap);

    hook.getFiberRoots(rendererID).forEach(root => {
      const rootID = getFiberID(getPrimaryFiber(root.current));
      ((displayNamesByRootID: any): DisplayNamesByRootID).set(
        rootID,
        getDisplayNameForRoot(root.current)
      );
    });

    isProfiling = true;
    profilingStartTime = performance.now();
    rootToCommitProfilingMetadataMap = new Map();
  }

  function stopProfiling() {
    isProfiling = false;
  }

  // Automatically start profiling so that we don't miss timing info from initial "mount".
  if (localStorage.getItem(LOCAL_STORAGE_RELOAD_AND_PROFILE_KEY) === 'true') {
    startProfiling();
  }

  // React will switch between these implementations depending on whether
  // we have any manually suspended Fibers or not.

  function shouldSuspendFiberAlwaysFalse() {
    return false;
  }

  let forceFallbackForSuspenseIDs = new Set();
  function shouldSuspendFiberAccordingToSet(fiber) {
    const id = getFiberID(getPrimaryFiber(((fiber: any): Fiber)));
    return forceFallbackForSuspenseIDs.has(id);
  }

  function overrideSuspense(id, forceFallback) {
    if (
      typeof setSuspenseHandler !== 'function' ||
      typeof scheduleUpdate !== 'function'
    ) {
      throw new Error(
        'Expected overrideSuspense() to not get called for earlier React versions.'
      );
    }
    if (forceFallback) {
      forceFallbackForSuspenseIDs.add(id);
      if (forceFallbackForSuspenseIDs.size === 1) {
        // First override is added. Switch React to slower path.
        setSuspenseHandler(shouldSuspendFiberAccordingToSet);
      }
    } else {
      forceFallbackForSuspenseIDs.delete(id);
      if (forceFallbackForSuspenseIDs.size === 0) {
        // Last override is gone. Switch React back to fast path.
        setSuspenseHandler(shouldSuspendFiberAlwaysFalse);
      }
    }
    const fiber = idToFiberMap.get(id);
    scheduleUpdate(fiber);
  }

  // Remember if we're trying to restore the selection after reload.
  // In that case, we'll do some extra checks for matching mounts.
  let trackedPath: Array<PathFrame> | null = null;
  let trackedPathMatchFiber: Fiber | null = null;
  let trackedPathMatchDepth = -1;
  let mightBeOnTrackedPath = false;

  function setTrackedPath(path: Array<PathFrame> | null) {
    if (path === null) {
      trackedPathMatchFiber = null;
      trackedPathMatchDepth = -1;
      mightBeOnTrackedPath = false;
    }
    trackedPath = path;
  }

  // We call this before traversing a new mount.
  // It remembers whether this Fiber is the next best match for tracked path.
  // The return value signals whether we should keep matching siblings or not.
  function updateTrackedPathStateBeforeMount(fiber: Fiber): boolean {
    if (trackedPath === null || !mightBeOnTrackedPath) {
      // Fast path: there's nothing to track so do nothing and ignore siblings.
      return false;
    }
    const returnFiber = fiber.return;
    const returnAlternate = returnFiber !== null ? returnFiber.alternate : null;
    // By now we know there's some selection to restore, and this is a new Fiber.
    // Is this newly mounted Fiber a direct child of the current best match?
    // (This will also be true for new roots if we haven't matched anything yet.)
    if (
      trackedPathMatchFiber === returnFiber ||
      (trackedPathMatchFiber === returnAlternate && returnAlternate !== null)
    ) {
      // Is this the next Fiber we should select? Let's compare the frames.
      const actualFrame = getPathFrame(fiber);
      const expectedFrame = trackedPath[trackedPathMatchDepth + 1];
      if (expectedFrame === undefined) {
        throw new Error('Expected to see a frame at the next depth.');
      }
      if (
        actualFrame.index === expectedFrame.index &&
        actualFrame.key === expectedFrame.key &&
        actualFrame.displayName === expectedFrame.displayName
      ) {
        // We have our next match.
        trackedPathMatchFiber = fiber;
        trackedPathMatchDepth++;
        // Are we out of frames to match?
        if (trackedPathMatchDepth === trackedPath.length - 1) {
          // There's nothing that can possibly match afterwards.
          // Don't check the children.
          mightBeOnTrackedPath = false;
        } else {
          // Check the children, as they might reveal the next match.
          mightBeOnTrackedPath = true;
        }
        // In either case, since we have a match, we don't need
        // to check the siblings. They'll never match.
        return false;
      }
    }
    // This Fiber's parent is on the path, but this Fiber itself isn't.
    // There's no need to check its children--they won't be on the path either.
    mightBeOnTrackedPath = false;
    // However, one of its siblings may be on the path so keep searching.
    return true;
  }

  function updateTrackedPathStateAfterMount(mightSiblingsBeOnTrackedPath) {
    // updateTrackedPathStateBeforeMount() told us whether to match siblings.
    // Now that we're entering siblings, let's use that information.
    mightBeOnTrackedPath = mightSiblingsBeOnTrackedPath;
  }

  // Roots don't have a real persistent identity.
  // A root's "pseudo key" is "childDisplayName:indexWithThatName".
  // For example, "App:0" or, in case of similar roots, "Story:0", "Story:1", etc.
  // We will use this to try to disambiguate roots when restoring selection between reloads.
  const rootPseudoKeys: Map<number, string> = new Map();
  const rootDisplayNameCounter: Map<string, number> = new Map();

  function setRootPseudoKey(id: number, fiber: Fiber) {
    const name = getDisplayNameForRoot(fiber);
    const counter = rootDisplayNameCounter.get(name) || 0;
    rootDisplayNameCounter.set(name, counter + 1);
    const pseudoKey = `${name}:${counter}`;
    rootPseudoKeys.set(id, pseudoKey);
  }

  function removeRootPseudoKey(id: number) {
    const pseudoKey = rootPseudoKeys.get(id);
    if (pseudoKey === undefined) {
      throw new Error('Expected root pseudo key to be known.');
    }
    const name = pseudoKey.substring(0, pseudoKey.lastIndexOf(':'));
    const counter = rootDisplayNameCounter.get(name);
    if (counter === undefined) {
      throw new Error('Expected counter to be known.');
    }
    if (counter > 1) {
      rootDisplayNameCounter.set(name, counter - 1);
    } else {
      rootDisplayNameCounter.delete(name);
    }
    rootPseudoKeys.delete(id);
  }

  function getDisplayNameForRoot(fiber: Fiber): string {
    let preferredDisplayName = null;
    let fallbackDisplayName = null;
    let child = fiber.child;
    // Go at most three levels deep into direct children
    // while searching for a child that has a displayName.
    for (let i = 0; i < 3; i++) {
      if (child === null) {
        break;
      }
      const displayName = getDisplayNameForFiber(child);
      if (displayName !== null) {
        // Prefer display names that we get from user-defined components.
        // We want to avoid using e.g. 'Suspense' unless we find nothing else.
        if (typeof child.type === 'function') {
          // There's a few user-defined tags, but we'll prefer the ones
          // that are usually explicitly named (function or class components).
          preferredDisplayName = displayName;
        } else if (fallbackDisplayName === null) {
          fallbackDisplayName = displayName;
        }
      }
      if (preferredDisplayName !== null) {
        break;
      }
      child = child.child;
    }
    return preferredDisplayName || fallbackDisplayName || 'Anonymous';
  }

  function getPathFrame(fiber: Fiber): PathFrame {
    const { key } = fiber;
    let displayName = getDisplayNameForFiber(fiber);
    const index = fiber.index;
    switch (fiber.tag) {
      case HostRoot:
        // Roots don't have a real displayName, index, or key.
        // Instead, we'll use the pseudo key (childDisplayName:indexWithThatName).
        const id = getFiberID(getPrimaryFiber(fiber));
        const pseudoKey = rootPseudoKeys.get(id);
        if (pseudoKey === undefined) {
          throw new Error('Expected mounted root to have known pseudo key.');
        }
        displayName = pseudoKey;
        break;
      case HostComponent:
        displayName = fiber.type;
        break;
      default:
        break;
    }
    return {
      displayName,
      key,
      index,
    };
  }

  // Produces a serializable representation that does a best effort
  // of identifying a particular Fiber between page reloads.
  // The return path will contain Fibers that are "invisible" to the store
  // because their keys and indexes are important to restoring the selection.
  function getPathForElement(id: number): Array<PathFrame> | null {
    let fiber = idToFiberMap.get(id);
    if (fiber == null) {
      return null;
    }
    const keyPath = [];
    while (fiber !== null) {
      keyPath.push(getPathFrame(fiber));
      fiber = fiber.return;
    }
    keyPath.reverse();
    return keyPath;
  }

  function getBestMatchForTrackedPath(): PathMatch | null {
    if (trackedPath === null) {
      // Nothing to match.
      return null;
    }
    if (trackedPathMatchFiber === null) {
      // We didn't find anything.
      return null;
    }
    // Find the closest Fiber store is aware of.
    let fiber = trackedPathMatchFiber;
    while (fiber !== null && shouldFilterFiber(fiber)) {
      fiber = fiber.return;
    }
    if (fiber === null) {
      return null;
    }
    return {
      id: getFiberID(getPrimaryFiber(fiber)),
      isFullMatch: trackedPathMatchDepth === trackedPath.length - 1,
    };
  }

  const formatPriorityLevel = (priorityLevel: ?number) => {
    if (priorityLevel == null) {
      return 'Unknown';
    }

    switch (priorityLevel) {
      case ImmediatePriority:
        return 'Immediate';
      case UserBlockingPriority:
        return 'User-Blocking';
      case NormalPriority:
        return 'Normal';
      case LowPriority:
        return 'Low';
      case IdlePriority:
        return 'Idle';
      case NoPriority:
      default:
        return 'Unknown';
    }
  };

  return {
    cleanup,
    flushInitialOperations,
    getBestMatchForTrackedPath,
<<<<<<< HEAD
    getInternalIDFromNative,
    getNativeFromInternal,
=======
    getFiberIDForNative,
    findNativeNodesForFiberID,
>>>>>>> af47c39d
    getOwnersList,
    getPathForElement,
    getProfilingData,
    handleCommitFiberRoot,
    handleCommitFiberUnmount,
    inspectElement,
    logElementToConsole,
    prepareViewElementSource,
    overrideSuspense,
    renderer,
    selectElement,
    setInContext,
    setInHook,
    setInProps,
    setInState,
    setTrackedPath,
    startProfiling,
    stopProfiling,
    updateComponentFilters,
  };
}<|MERGE_RESOLUTION|>--- conflicted
+++ resolved
@@ -724,7 +724,7 @@
 
     // Identify which renderer this update is coming from.
     // This enables roots to be mapped to renderers,
-    // Which in turn enables fiber properations, states, and hooks to be inspected.
+    // Which in turn enables fiber props, states, and hooks to be inspected.
     let i = 0;
     operations[i++] = rendererID;
     operations[i++] = currentRootID; // Use this ID in case the root was unmounted!
@@ -1435,11 +1435,7 @@
     return fibers;
   }
 
-<<<<<<< HEAD
-  function getNativeFromInternal(id: number) {
-=======
   function findNativeNodesForFiberID(id: number) {
->>>>>>> af47c39d
     try {
       let fiber = findCurrentFiberUsingSlowPathById(id);
       if (fiber === null) {
@@ -1464,11 +1460,7 @@
     }
   }
 
-<<<<<<< HEAD
-  function getInternalIDFromNative(
-=======
   function getFiberIDForNative(
->>>>>>> af47c39d
     hostInstance,
     findNearestUnfilteredAncestor = false
   ) {
@@ -1742,14 +1734,6 @@
             ? elementType.type
             : type;
         break;
-      case MemoComponent:
-      case SimpleMemoComponent:
-        const { elementType, type } = fiber;
-        global.$type =
-          elementType != null && elementType.type != null
-            ? elementType.type
-            : type;
-        break;
       default:
         global.$type = null;
         break;
@@ -1992,11 +1976,7 @@
     if (result.hooks !== null) {
       console.log('Hooks:', result.hooks);
     }
-<<<<<<< HEAD
-    const nativeNodes = getNativeFromInternal(id);
-=======
     const nativeNodes = findNativeNodesForFiberID(id);
->>>>>>> af47c39d
     if (nativeNodes !== null) {
       console.log('Nodes:', nativeNodes);
     }
@@ -2486,13 +2466,8 @@
     cleanup,
     flushInitialOperations,
     getBestMatchForTrackedPath,
-<<<<<<< HEAD
-    getInternalIDFromNative,
-    getNativeFromInternal,
-=======
     getFiberIDForNative,
     findNativeNodesForFiberID,
->>>>>>> af47c39d
     getOwnersList,
     getPathForElement,
     getProfilingData,
